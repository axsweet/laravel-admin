<?php

namespace Encore\Admin;

use Closure;
use Encore\Admin\Exception\Handler;
use Encore\Admin\Form\Builder;
use Encore\Admin\Form\Field;
use Encore\Admin\Form\Row;
use Encore\Admin\Form\Tab;
use Illuminate\Contracts\Support\Renderable;
use Illuminate\Database\Eloquent\Model;
use Illuminate\Database\Eloquent\Relations;
use Illuminate\Database\Eloquent\SoftDeletes;
use Illuminate\Http\Request;
use Illuminate\Support\Arr;
use Illuminate\Support\Facades\DB;
use Illuminate\Support\Facades\Input;
use Illuminate\Support\MessageBag;
use Illuminate\Support\Str;
use Illuminate\Validation\Validator;
use Spatie\EloquentSortable\Sortable;
use Symfony\Component\HttpFoundation\Response;

/**
 * Class Form.
 *
 * @method Field\Text           text($column, $label = '')
 * @method Field\Checkbox       checkbox($column, $label = '')
 * @method Field\Radio          radio($column, $label = '')
 * @method Field\Select         select($column, $label = '')
 * @method Field\MultipleSelect multipleSelect($column, $label = '')
 * @method Field\Textarea       textarea($column, $label = '')
 * @method Field\Hidden         hidden($column, $label = '')
 * @method Field\Id             id($column, $label = '')
 * @method Field\Ip             ip($column, $label = '')
 * @method Field\Url            url($column, $label = '')
 * @method Field\Color          color($column, $label = '')
 * @method Field\Email          email($column, $label = '')
 * @method Field\Mobile         mobile($column, $label = '')
 * @method Field\Slider         slider($column, $label = '')
 * @method Field\Map            map($latitude, $longitude, $label = '')
 * @method Field\Editor         editor($column, $label = '')
 * @method Field\File           file($column, $label = '')
 * @method Field\Image          image($column, $label = '')
 * @method Field\Date           date($column, $label = '')
 * @method Field\Datetime       datetime($column, $label = '')
 * @method Field\Time           time($column, $label = '')
 * @method Field\Year           year($column, $label = '')
 * @method Field\Month          month($column, $label = '')
 * @method Field\DateRange      dateRange($start, $end, $label = '')
 * @method Field\DateTimeRange  datetimeRange($start, $end, $label = '')
 * @method Field\TimeRange      timeRange($start, $end, $label = '')
 * @method Field\Number         number($column, $label = '')
 * @method Field\Currency       currency($column, $label = '')
 * @method Field\HasMany        hasMany($relationName, $callback)
 * @method Field\SwitchField    switch($column, $label = '')
 * @method Field\Display        display($column, $label = '')
 * @method Field\Rate           rate($column, $label = '')
 * @method Field\Divide         divider()
 * @method Field\Password       password($column, $label = '')
 * @method Field\Decimal        decimal($column, $label = '')
 * @method Field\Html           html($html, $label = '')
 * @method Field\Tags           tags($column, $label = '')
 * @method Field\Icon           icon($column, $label = '')
 * @method Field\Embeds         embeds($column, $label = '')
 * @method Field\MultipleImage  multipleImage($column, $label = '')
 * @method Field\MultipleFile   multipleFile($column, $label = '')
 * @method Field\Captcha        captcha($column, $label = '')
 * @method Field\Listbox        listbox($column, $label = '')
 */
class Form implements Renderable
{
    /**
     * Eloquent model of the form.
     *
     * @var Model
     */
    protected $model;

    /**
     * @var \Illuminate\Validation\Validator
     */
    protected $validator;

    /**
     * @var Builder
     */
    protected $builder;

    /**
     * Submitted callback.
     *
     * @var Closure[]
     */
    protected $submitted = [];

    /**
     * Saving callback.
     *
     * @var Closure[]
     */
    protected $saving = [];

    /**
     * Saved callback.
     *
     * @var Closure[]
     */
    protected $saved = [];

    /**
     * Callbacks after getting editing model.
     *
     * @var Closure[]
     */
    protected $editing = [];

    /**
     * Data for save to current model from input.
     *
     * @var array
     */
    protected $updates = [];

    /**
     * Data for save to model's relations from input.
     *
     * @var array
     */
    protected $relations = [];

    /**
     * Input data.
     *
     * @var array
     */
    protected $inputs = [];

    /**
     * Available fields.
     *
     * @var array
     */
    public static $availableFields = [];

    /**
     * Form field alias.
     *
     * @var array
     */
    public static $fieldAlias = [];

    /**
     * Ignored saving fields.
     *
     * @var array
     */
    protected $ignored = [];

    /**
     * Collected field assets.
     *
     * @var array
     */
    protected static $collectedAssets = [];

    /**
     * @var Form\Tab
     */
    protected $tab = null;

    /**
     * Remove flag in `has many` form.
     */
    const REMOVE_FLAG_NAME = '_remove_';

    /**
     * Field rows in form.
     *
     * @var array
     */
    public $rows = [];

    /**
     * @var bool
     */
    protected $isSoftDeletes = false;

    /**
     * Initialization closure array.
     *
     * @var []Closure
     */
    protected static $initCallbacks;

    /**
     * Create a new form instance.
     *
     * @param $model
     * @param \Closure $callback
     */
    public function __construct($model, Closure $callback = null)
    {
        $this->model = $model;

        $this->builder = new Builder($this);

        if ($callback instanceof Closure) {
            $callback($this);
        }

<<<<<<< HEAD
        $this->isSoftDeletes = in_array(SoftDeletes::class, class_uses_deep($this->model));
=======
        $this->isSoftDeletes = in_array(SoftDeletes::class, class_uses($this->model));

        $this->callInitCallbacks();
    }

    /**
     * Initialize with user pre-defined default disables, etc.
     *
     * @param Closure $callback
     */
    public static function init(Closure $callback = null)
    {
        static::$initCallbacks[] = $callback;
    }

    /**
     * Call the initialization closure array in sequence.
     */
    protected function callInitCallbacks()
    {
        if (empty(static::$initCallbacks)) {
            return;
        }

        foreach (static::$initCallbacks as $callback) {
            call_user_func($callback, $this);
        }
>>>>>>> 08f00fc6
    }

    /**
     * @param Field $field
     *
     * @return $this
     */
    public function pushField(Field $field)
    {
        $field->setForm($this);

        $this->builder->fields()->push($field);

        return $this;
    }

    /**
     * @return Model
     */
    public function model()
    {
        return $this->model;
    }

    /**
     * @return Builder
     */
    public function builder()
    {
        return $this->builder;
    }

    /**
     * Generate a edit form.
     *
     * @param $id
     *
     * @return $this
     */
    public function edit($id)
    {
        $this->builder->setMode(Builder::MODE_EDIT);
        $this->builder->setResourceId($id);

        $this->setFieldValue($id);

        return $this;
    }

    /**
     * Use tab to split form.
     *
     * @param string  $title
     * @param Closure $content
     *
     * @return $this
     */
    public function tab($title, Closure $content, $active = false)
    {
        $this->getTab()->append($title, $content, $active);

        return $this;
    }

    /**
     * Get Tab instance.
     *
     * @return Tab
     */
    public function getTab()
    {
        if (is_null($this->tab)) {
            $this->tab = new Tab($this);
        }

        return $this->tab;
    }

    /**
     * Destroy data entity and remove files.
     *
     * @param $id
     *
     * @return mixed
     */
    public function destroy($id)
    {
        collect(explode(',', $id))->filter()->each(function ($id) {
            $builder = $this->model()->newQuery();

            if ($this->isSoftDeletes) {
                $builder = $builder->withTrashed();
            }

            $model = $builder->with($this->getRelations())->findOrFail($id);

            if ($this->isSoftDeletes && $model->trashed()) {
                $this->deleteFiles($model, true);
                $model->forceDelete();

                return;
            }

            $this->deleteFiles($model);
            $model->delete();
        });

        return true;
    }

    /**
     * Remove files in record.
     *
     * @param Model $model
     * @param bool  $forceDelete
     */
    protected function deleteFiles(Model $model, $forceDelete = false)
    {
        // If it's a soft delete, the files in the data will not be deleted.
        if (!$forceDelete && $this->isSoftDeletes) {
            return;
        }

        $data = $model->toArray();

        $this->builder->fields()->filter(function ($field) {
            return $field instanceof Field\File;
        })->each(function (Field\File $file) use ($data) {
            $file->setOriginal($data);

            $file->destroy();
        });
    }

    /**
     * Store a new record.
     *
     * @return \Illuminate\Http\RedirectResponse|\Illuminate\Routing\Redirector|\Illuminate\Http\JsonResponse
     */
    public function store()
    {
        $data = Input::all();

        // Handle validation errors.
        if ($validationMessages = $this->validationMessages($data)) {
            return back()->withInput()->withErrors($validationMessages);
        }

        if (($response = $this->prepare($data)) instanceof Response) {
            return $response;
        }

        DB::transaction(function () {
            $inserts = $this->prepareInsert($this->updates);

            foreach ($inserts as $column => $value) {
                $this->model->setAttribute($column, $value);
            }

            $this->model->save();

            $this->updateRelation($this->relations);
        });

        if (($response = $this->callSaved()) instanceof Response) {
            return $response;
        }

        if ($response = $this->ajaxResponse(trans('admin.save_succeeded'))) {
            return $response;
        }

        return $this->redirectAfterStore();
    }

    /**
     * Get ajax response.
     *
     * @param string $message
     *
     * @return bool|\Illuminate\Http\JsonResponse
     */
    protected function ajaxResponse($message)
    {
        $request = Request::capture();

        // ajax but not pjax
        if ($request->ajax() && !$request->pjax()) {
            return response()->json([
                'status'  => true,
                'message' => $message,
            ]);
        }

        return false;
    }

    /**
     * Prepare input data for insert or update.
     *
     * @param array $data
     *
     * @return mixed
     */
    protected function prepare($data = [])
    {
        if (($response = $this->callSubmitted()) instanceof Response) {
            return $response;
        }

        $this->inputs = array_merge($this->removeIgnoredFields($data), $this->inputs);

        if (($response = $this->callSaving()) instanceof Response) {
            return $response;
        }

        $this->relations = $this->getRelationInputs($this->inputs);

        $this->updates = array_except($this->inputs, array_keys($this->relations));
    }

    /**
     * Remove ignored fields from input.
     *
     * @param array $input
     *
     * @return array
     */
    protected function removeIgnoredFields($input)
    {
        array_forget($input, $this->ignored);

        return $input;
    }

    /**
     * Get inputs for relations.
     *
     * @param array $inputs
     *
     * @return array
     */
    protected function getRelationInputs($inputs = [])
    {
        $relations = [];

        foreach ($inputs as $column => $value) {
            if (method_exists($this->model, $column)) {
                $relation = call_user_func([$this->model, $column]);

                if ($relation instanceof Relations\Relation) {
                    $relations[$column] = $value;
                }
            }
        }

        return $relations;
    }

    /**
     * Call editing callbacks.
     *
     * @return void
     */
    protected function callEditing()
    {
        foreach ($this->editing as $func) {
            call_user_func($func, $this);
        }
    }

    /**
     * Call submitted callback.
     *
     * @return mixed
     */
    protected function callSubmitted()
    {
        foreach ($this->submitted as $func) {
            if ($func instanceof Closure && ($ret = call_user_func($func, $this)) instanceof Response) {
                return $ret;
            }
        }
    }

    /**
     * Call saving callback.
     *
     * @return mixed
     */
    protected function callSaving()
    {
        foreach ($this->saving as $func) {
            if ($func instanceof Closure && ($ret = call_user_func($func, $this)) instanceof Response) {
                return $ret;
            }
        }
    }

    /**
     * Callback after saving a Model.
     *
     * @return mixed|null
     */
    protected function callSaved()
    {
        foreach ($this->saved as $func) {
            if ($func instanceof Closure && ($ret = call_user_func($func, $this)) instanceof Response) {
                return $ret;
            }
        }
    }

    /**
     * Handle update.
     *
     * @param int $id
     *
     * @return \Symfony\Component\HttpFoundation\Response
     */
    public function update($id, $data = null)
    {
        $data = ($data) ?: Input::all();

        $isEditable = $this->isEditable($data);

        $data = $this->handleEditable($data);

        $data = $this->handleFileDelete($data);

        if ($this->handleOrderable($id, $data)) {
            return response([
                'status'  => true,
                'message' => trans('admin.update_succeeded'),
            ]);
        }

        /* @var Model $this->model */
        $builder = $this->model();

        if ($this->isSoftDeletes) {
            $builder = $builder->withTrashed();
        }

        $this->model = $builder->with($this->getRelations())->findOrFail($id);

        $this->setFieldOriginalValue();

        // Handle validation errors.
        if ($validationMessages = $this->validationMessages($data)) {
            if (!$isEditable) {
                return back()->withInput()->withErrors($validationMessages);
            } else {
                return response()->json(['errors' => array_dot($validationMessages->getMessages())], 422);
            }
        }

        if (($response = $this->prepare($data)) instanceof Response) {
            return $response;
        }

        DB::transaction(function () {
            $updates = $this->prepareUpdate($this->updates);

            foreach ($updates as $column => $value) {
                /* @var Model $this->model */
                $this->model->setAttribute($column, $value);
            }

            $this->model->save();

            $this->updateRelation($this->relations);
        });

        if (($result = $this->callSaved()) instanceof Response) {
            return $result;
        }

        if ($response = $this->ajaxResponse(trans('admin.update_succeeded'))) {
            return $response;
        }

        return $this->redirectAfterUpdate($id);
    }

    /**
     * Get RedirectResponse after store.
     *
     * @return \Illuminate\Http\RedirectResponse
     */
    protected function redirectAfterStore()
    {
        $resourcesPath = $this->resource(0);

        $key = $this->model->getKey();

        return $this->redirectAfterSaving($resourcesPath, $key);
    }

    /**
     * Get RedirectResponse after update.
     *
     * @param mixed $key
     *
     * @return \Illuminate\Http\RedirectResponse
     */
    protected function redirectAfterUpdate($key)
    {
        $resourcesPath = $this->resource(-1);

        return $this->redirectAfterSaving($resourcesPath, $key);
    }

    /**
     * Get RedirectResponse after data saving.
     *
     * @param string $resourcesPath
     * @param string $key
     *
     * @return \Illuminate\Http\RedirectResponse|\Illuminate\Routing\Redirector
     */
    protected function redirectAfterSaving($resourcesPath, $key)
    {
        if (request('after-save') == 1) {
            // continue editing
            $url = rtrim($resourcesPath, '/')."/{$key}/edit";
        } elseif (request('after-save') == 2) {
            // continue creating
            $url = rtrim($resourcesPath, '/').'/create';
        } elseif (request('after-save') == 3) {
            // view resource
            $url = rtrim($resourcesPath, '/')."/{$key}";
        } else {
            $url = request(Builder::PREVIOUS_URL_KEY) ?: $resourcesPath;
        }

        admin_toastr(trans('admin.save_succeeded'));

        return redirect($url);
    }

    /**
     * Check if request is from editable.
     *
     * @param array $input
     *
     * @return bool
     */
    protected function isEditable(array $input = [])
    {
        return array_key_exists('_editable', $input);
    }

    /**
     * Handle editable update.
     *
     * @param array $input
     *
     * @return array
     */
    protected function handleEditable(array $input = [])
    {
        if (array_key_exists('_editable', $input)) {
            $name = $input['name'];
            $value = $input['value'];

            array_forget($input, ['pk', 'value', 'name']);
            array_set($input, $name, $value);
        }

        return $input;
    }

    /**
     * @param array $input
     *
     * @return array
     */
    protected function handleFileDelete(array $input = [])
    {
        if (array_key_exists(Field::FILE_DELETE_FLAG, $input)) {
            $input[Field::FILE_DELETE_FLAG] = $input['key'];
            unset($input['key']);
        }

        Input::replace($input);

        return $input;
    }

    /**
     * Handle orderable update.
     *
     * @param int   $id
     * @param array $input
     *
     * @return bool
     */
    protected function handleOrderable($id, array $input = [])
    {
        if (array_key_exists('_orderable', $input)) {
            $model = $this->model->find($id);

            if ($model instanceof Sortable) {
                $input['_orderable'] == 1 ? $model->moveOrderUp() : $model->moveOrderDown();

                return true;
            }
        }

        return false;
    }

    /**
     * Update relation data.
     *
     * @param array $relationsData
     *
     * @return void
     */
    protected function updateRelation($relationsData)
    {
        foreach ($relationsData as $name => $values) {
            if (!method_exists($this->model, $name)) {
                continue;
            }

            $relation = $this->model->$name();

            $oneToOneRelation = $relation instanceof Relations\HasOne
                || $relation instanceof Relations\MorphOne
                || $relation instanceof Relations\BelongsTo;

            $prepared = $this->prepareUpdate([$name => $values], $oneToOneRelation);

            if (empty($prepared)) {
                continue;
            }

            switch (true) {
                case $relation instanceof Relations\BelongsToMany:
                case $relation instanceof Relations\MorphToMany:
                    if (isset($prepared[$name])) {
                        $relation->sync($prepared[$name]);
                    }
                    break;
                case $relation instanceof Relations\HasOne:

                    $related = $this->model->$name;

                    // if related is empty
                    if (is_null($related)) {
                        $related = $relation->getRelated();
                        $qualifiedParentKeyName = $relation->getQualifiedParentKeyName();
                        $localKey = array_last(explode('.', $qualifiedParentKeyName));
                        $related->{$relation->getForeignKeyName()} = $this->model->{$localKey};
                    }

                    foreach ($prepared[$name] as $column => $value) {
                        $related->setAttribute($column, $value);
                    }

                    $related->save();
                    break;
                case $relation instanceof Relations\BelongsTo:
                case $relation instanceof Relations\MorphTo:

                    $parent = $this->model->$name;

                    // if related is empty
                    if (is_null($parent)) {
                        $parent = $relation->getRelated();
                    }

                    foreach ($prepared[$name] as $column => $value) {
                        $parent->setAttribute($column, $value);
                    }

                    $parent->save();

                    // When in creating, associate two models
                    $foreignKeyMethod = (app()->version() < '5.8.0') ? 'getForeignKey' : 'getForeignKeyName';
                    if (!$this->model->{$relation->{$foreignKeyMethod}()}) {
                        $this->model->{$relation->{$foreignKeyMethod}()} = $parent->getKey();

                        $this->model->save();
                    }

                    break;
                case $relation instanceof Relations\MorphOne:
                    $related = $this->model->$name;
                    if (is_null($related)) {
                        $related = $relation->make();
                    }
                    foreach ($prepared[$name] as $column => $value) {
                        $related->setAttribute($column, $value);
                    }
                    $related->save();
                    break;
                case $relation instanceof Relations\HasMany:
                case $relation instanceof Relations\MorphMany:

                    foreach ($prepared[$name] as $related) {
                        /** @var Relations\Relation $relation */
                        $relation = $this->model()->$name();

                        $keyName = $relation->getRelated()->getKeyName();

                        $instance = $relation->findOrNew(array_get($related, $keyName));

                        if ($related[static::REMOVE_FLAG_NAME] == 1) {
                            $instance->delete();

                            continue;
                        }

                        array_forget($related, static::REMOVE_FLAG_NAME);

                        $instance->fill($related);

                        $instance->save();
                    }

                    break;
            }
        }
    }

    /**
     * Prepare input data for update.
     *
     * @param array $updates
     * @param bool  $oneToOneRelation If column is one-to-one relation.
     *
     * @return array
     */
    protected function prepareUpdate(array $updates, $oneToOneRelation = false)
    {
        $prepared = [];

        /** @var Field $field */
        foreach ($this->builder->fields() as $field) {
            $columns = $field->column();

            // If column not in input array data, then continue.
            if (!array_has($updates, $columns)) {
                continue;
            }

            if ($this->invalidColumn($columns, $oneToOneRelation)) {
                continue;
            }

            $value = $this->getDataByColumn($updates, $columns);

            $value = $field->prepare($value);

            if (is_array($columns)) {
                foreach ($columns as $name => $column) {
                    array_set($prepared, $column, $value[$name]);
                }
            } elseif (is_string($columns)) {
                array_set($prepared, $columns, $value);
            }
        }

        return $prepared;
    }

    /**
     * @param string|array $columns
     * @param bool         $oneToOneRelation
     *
     * @return bool
     */
    protected function invalidColumn($columns, $oneToOneRelation = false)
    {
        foreach ((array) $columns as $column) {
            if ((!$oneToOneRelation && Str::contains($column, '.')) ||
                ($oneToOneRelation && !Str::contains($column, '.'))) {
                return true;
            }
        }

        return false;
    }

    /**
     * Prepare input data for insert.
     *
     * @param $inserts
     *
     * @return array
     */
    protected function prepareInsert($inserts)
    {
        if ($this->isHasOneRelation($inserts)) {
            $inserts = array_dot($inserts);
        }

        foreach ($inserts as $column => $value) {
            if (is_null($field = $this->getFieldByColumn($column))) {
                unset($inserts[$column]);
                continue;
            }

            $inserts[$column] = $field->prepare($value);
        }

        $prepared = [];

        foreach ($inserts as $key => $value) {
            array_set($prepared, $key, $value);
        }

        return $prepared;
    }

    /**
     * Is input data is has-one relation.
     *
     * @param array $inserts
     *
     * @return bool
     */
    protected function isHasOneRelation($inserts)
    {
        $first = current($inserts);

        if (!is_array($first)) {
            return false;
        }

        if (is_array(current($first))) {
            return false;
        }

        return Arr::isAssoc($first);
    }

    /**
     * Set after getting editing model callback.
     *
     * @param Closure $callback
     *
     * @return void
     */
    public function editing(Closure $callback)
    {
        $this->editing[] = $callback;
    }

    /**
     * Set submitted callback.
     *
     * @param Closure $callback
     *
     * @return void
     */
    public function submitted(Closure $callback)
    {
        $this->submitted[] = $callback;
    }

    /**
     * Set saving callback.
     *
     * @param Closure $callback
     *
     * @return void
     */
    public function saving(Closure $callback)
    {
        $this->saving[] = $callback;
    }

    /**
     * Set saved callback.
     *
     * @param Closure $callback
     *
     * @return void
     */
    public function saved(Closure $callback)
    {
        $this->saved[] = $callback;
    }

    /**
     * Ignore fields to save.
     *
     * @param string|array $fields
     *
     * @return $this
     */
    public function ignore($fields)
    {
        $this->ignored = array_merge($this->ignored, (array) $fields);

        return $this;
    }

    /**
     * @param array        $data
     * @param string|array $columns
     *
     * @return array|mixed
     */
    protected function getDataByColumn($data, $columns)
    {
        if (is_string($columns)) {
            return array_get($data, $columns);
        }

        if (is_array($columns)) {
            $value = [];
            foreach ($columns as $name => $column) {
                if (!array_has($data, $column)) {
                    continue;
                }
                $value[$name] = array_get($data, $column);
            }

            return $value;
        }
    }

    /**
     * Find field object by column.
     *
     * @param $column
     *
     * @return mixed
     */
    protected function getFieldByColumn($column)
    {
        return $this->builder->fields()->first(
            function (Field $field) use ($column) {
                if (is_array($field->column())) {
                    return in_array($column, $field->column());
                }

                return $field->column() == $column;
            }
        );
    }

    /**
     * Set original data for each field.
     *
     * @return void
     */
    protected function setFieldOriginalValue()
    {
//        static::doNotSnakeAttributes($this->model);

        $values = $this->model->toArray();

        $this->builder->fields()->each(function (Field $field) use ($values) {
            $field->setOriginal($values);
        });
    }

    /**
     * Set all fields value in form.
     *
     * @param $id
     *
     * @return void
     */
    protected function setFieldValue($id)
    {
        $relations = $this->getRelations();

        $builder = $this->model();

        if ($this->isSoftDeletes) {
            $builder = $builder->withTrashed();
        }

        $this->model = $builder->with($relations)->findOrFail($id);

        $this->callEditing();

//        static::doNotSnakeAttributes($this->model);

        $data = $this->model->toArray();

        $this->builder->fields()->each(function (Field $field) use ($data) {
            if (!in_array($field->column(), $this->ignored)) {
                $field->fill($data);
            }
        });
    }

    /**
     * Don't snake case attributes.
     *
     * @param Model $model
     *
     * @return void
     */
    protected static function doNotSnakeAttributes(Model $model)
    {
        $class = get_class($model);

        $class::$snakeAttributes = false;
    }

    /**
     * Get validation messages.
     *
     * @param array $input
     *
     * @return MessageBag|bool
     */
    public function validationMessages($input)
    {
        $failedValidators = [];

        /** @var Field $field */
        foreach ($this->builder->fields() as $field) {
            if (!$validator = $field->getValidator($input)) {
                continue;
            }

            if (($validator instanceof Validator) && !$validator->passes()) {
                $failedValidators[] = $validator;
            }
        }

        $message = $this->mergeValidationMessages($failedValidators);

        return $message->any() ? $message : false;
    }

    /**
     * Merge validation messages from input validators.
     *
     * @param \Illuminate\Validation\Validator[] $validators
     *
     * @return MessageBag
     */
    protected function mergeValidationMessages($validators)
    {
        $messageBag = new MessageBag();

        foreach ($validators as $validator) {
            $messageBag = $messageBag->merge($validator->messages());
        }

        return $messageBag;
    }

    /**
     * Get all relations of model from callable.
     *
     * @return array
     */
    public function getRelations()
    {
        $relations = $columns = [];

        /** @var Field $field */
        foreach ($this->builder->fields() as $field) {
            $columns[] = $field->column();
        }

        foreach (array_flatten($columns) as $column) {
            if (str_contains($column, '.')) {
                list($relation) = explode('.', $column);

                if (method_exists($this->model, $relation) &&
                    $this->model->$relation() instanceof Relations\Relation
                ) {
                    $relations[] = $relation;
                }
            } elseif (method_exists($this->model, $column) &&
                !method_exists(Model::class, $column)
            ) {
                $relations[] = $column;
            }
        }

        return array_unique($relations);
    }

    /**
     * Set action for form.
     *
     * @param string $action
     *
     * @return $this
     */
    public function setAction($action)
    {
        $this->builder()->setAction($action);

        return $this;
    }

    /**
     * Set field and label width in current form.
     *
     * @param int $fieldWidth
     * @param int $labelWidth
     *
     * @return $this
     */
    public function setWidth($fieldWidth = 8, $labelWidth = 2)
    {
        $this->builder()->fields()->each(function ($field) use ($fieldWidth, $labelWidth) {
            /* @var Field $field  */
            $field->setWidth($fieldWidth, $labelWidth);
        });

        $this->builder()->setWidth($fieldWidth, $labelWidth);

        return $this;
    }

    /**
     * Set view for form.
     *
     * @param string $view
     *
     * @return $this
     */
    public function setView($view)
    {
        $this->builder()->setView($view);

        return $this;
    }

    /**
     * Set title for form.
     *
     * @param string $title
     *
     * @return $this
     */
    public function setTitle($title = '')
    {
        $this->builder()->setTitle($title);

        return $this;
    }

    /**
     * Add a row in form.
     *
     * @param Closure $callback
     *
     * @return $this
     */
    public function row(Closure $callback)
    {
        $this->rows[] = new Row($callback, $this);

        return $this;
    }

    /**
     * Tools setting for form.
     *
     * @param Closure $callback
     */
    public function tools(Closure $callback)
    {
        $callback->call($this, $this->builder->getTools());
    }

    /**
     * Disable form submit.
     *
     * @return $this
     *
     * @deprecated
     */
    public function disableSubmit(bool $disable = true)
    {
        $this->builder()->getFooter()->disableSubmit($disable);

        return $this;
    }

    /**
     * Disable form reset.
     *
     * @return $this
     *
     * @deprecated
     */
    public function disableReset(bool $disable = true)
    {
        $this->builder()->getFooter()->disableReset($disable);

        return $this;
    }

    /**
     * Disable View Checkbox on footer.
     *
     * @return $this
     */
    public function disableViewCheck(bool $disable = true)
    {
        $this->builder()->getFooter()->disableViewCheck($disable);

        return $this;
    }

    /**
     * Disable Editing Checkbox on footer.
     *
     * @return $this
     */
    public function disableEditingCheck(bool $disable = true)
    {
        $this->builder()->getFooter()->disableEditingCheck($disable);

        return $this;
    }

    /**
     * Disable Creating Checkbox on footer.
     *
     * @return $this
     */
    public function disableCreatingCheck(bool $disable = true)
    {
        $this->builder()->getFooter()->disableCreatingCheck($disable);

        return $this;
    }

    /**
     * Footer setting for form.
     *
     * @param Closure $callback
     */
    public function footer(Closure $callback)
    {
        call_user_func($callback, $this->builder()->getFooter());
    }

    /**
     * Get current resource route url.
     *
     * @param int $slice
     *
     * @return string
     */
    public function resource($slice = -2)
    {
        $segments = explode('/', trim(app('request')->getUri(), '/'));

        if ($slice != 0) {
            $segments = array_slice($segments, 0, $slice);
        }

        return implode('/', $segments);
    }

    /**
     * Render the form contents.
     *
     * @return string
     */
    public function render()
    {
        try {
            return $this->builder->render();
        } catch (\Exception $e) {
            return Handler::renderException($e);
        }
    }

    /**
     * Get or set input data.
     *
     * @param string $key
     * @param null   $value
     *
     * @return array|mixed
     */
    public function input($key, $value = null)
    {
        if (is_null($value)) {
            return array_get($this->inputs, $key);
        }

        return array_set($this->inputs, $key, $value);
    }

    /**
     * Register builtin fields.
     *
     * @return void
     */
    public static function registerBuiltinFields()
    {
        $map = [
            'button'         => Field\Button::class,
            'checkbox'       => Field\Checkbox::class,
            'color'          => Field\Color::class,
            'currency'       => Field\Currency::class,
            'date'           => Field\Date::class,
            'dateRange'      => Field\DateRange::class,
            'datetime'       => Field\Datetime::class,
            'dateTimeRange'  => Field\DatetimeRange::class,
            'datetimeRange'  => Field\DatetimeRange::class,
            'decimal'        => Field\Decimal::class,
            'display'        => Field\Display::class,
            'divider'        => Field\Divide::class,
            'divide'         => Field\Divide::class,
            'embeds'         => Field\Embeds::class,
            'editor'         => Field\Editor::class,
            'email'          => Field\Email::class,
            'file'           => Field\File::class,
            'hasMany'        => Field\HasMany::class,
            'hidden'         => Field\Hidden::class,
            'id'             => Field\Id::class,
            'image'          => Field\Image::class,
            'ip'             => Field\Ip::class,
            'map'            => Field\Map::class,
            'mobile'         => Field\Mobile::class,
            'month'          => Field\Month::class,
            'multipleSelect' => Field\MultipleSelect::class,
            'number'         => Field\Number::class,
            'password'       => Field\Password::class,
            'radio'          => Field\Radio::class,
            'rate'           => Field\Rate::class,
            'select'         => Field\Select::class,
            'slider'         => Field\Slider::class,
            'switch'         => Field\SwitchField::class,
            'text'           => Field\Text::class,
            'textarea'       => Field\Textarea::class,
            'time'           => Field\Time::class,
            'timeRange'      => Field\TimeRange::class,
            'url'            => Field\Url::class,
            'year'           => Field\Year::class,
            'html'           => Field\Html::class,
            'tags'           => Field\Tags::class,
            'icon'           => Field\Icon::class,
            'multipleFile'   => Field\MultipleFile::class,
            'multipleImage'  => Field\MultipleImage::class,
            'captcha'        => Field\Captcha::class,
            'listbox'        => Field\Listbox::class,
        ];

        foreach ($map as $abstract => $class) {
            static::extend($abstract, $class);
        }
    }

    /**
     * Register custom field.
     *
     * @param string $abstract
     * @param string $class
     *
     * @return void
     */
    public static function extend($abstract, $class)
    {
        static::$availableFields[$abstract] = $class;
    }

    /**
     * Set form field alias.
     *
     * @param string $field
     * @param string $alias
     *
     * @return void
     */
    public static function alias($field, $alias)
    {
        static::$fieldAlias[$alias] = $field;
    }

    /**
     * Remove registered field.
     *
     * @param array|string $abstract
     */
    public static function forget($abstract)
    {
        array_forget(static::$availableFields, $abstract);
    }

    /**
     * Find field class.
     *
     * @param string $method
     *
     * @return bool|mixed
     */
    public static function findFieldClass($method)
    {
        // If alias exists.
        if (isset(static::$fieldAlias[$method])) {
            $method = static::$fieldAlias[$method];
        }

        $class = array_get(static::$availableFields, $method);

        if (class_exists($class)) {
            return $class;
        }

        return false;
    }

    /**
     * Collect assets required by registered field.
     *
     * @return array
     */
    public static function collectFieldAssets()
    {
        if (!empty(static::$collectedAssets)) {
            return static::$collectedAssets;
        }

        $css = collect();
        $js = collect();

        foreach (static::$availableFields as $field) {
            if (!method_exists($field, 'getAssets')) {
                continue;
            }

            $assets = call_user_func([$field, 'getAssets']);

            $css->push(array_get($assets, 'css'));
            $js->push(array_get($assets, 'js'));
        }

        return static::$collectedAssets = [
            'css' => $css->flatten()->unique()->filter()->toArray(),
            'js'  => $js->flatten()->unique()->filter()->toArray(),
        ];
    }

    /**
     * Getter.
     *
     * @param string $name
     *
     * @return array|mixed
     */
    public function __get($name)
    {
        return $this->input($name);
    }

    /**
     * Setter.
     *
     * @param string $name
     * @param $value
     */
    public function __set($name, $value)
    {
        return array_set($this->inputs, $name, $value);
    }

    /**
     * Generate a Field object and add to form builder if Field exists.
     *
     * @param string $method
     * @param array  $arguments
     *
     * @return Field
     */
    public function __call($method, $arguments)
    {
        if ($className = static::findFieldClass($method)) {
            $column = array_get($arguments, 0, ''); //[0];

            $element = new $className($column, array_slice($arguments, 1));

            $this->pushField($element);

            return $element;
        }

        admin_error('Error', "Field type [$method] does not exist.");

        return new Field\Nullable();
    }
}<|MERGE_RESOLUTION|>--- conflicted
+++ resolved
@@ -210,10 +210,7 @@
             $callback($this);
         }
 
-<<<<<<< HEAD
         $this->isSoftDeletes = in_array(SoftDeletes::class, class_uses_deep($this->model));
-=======
-        $this->isSoftDeletes = in_array(SoftDeletes::class, class_uses($this->model));
 
         $this->callInitCallbacks();
     }
@@ -240,7 +237,6 @@
         foreach (static::$initCallbacks as $callback) {
             call_user_func($callback, $this);
         }
->>>>>>> 08f00fc6
     }
 
     /**
