--- conflicted
+++ resolved
@@ -189,17 +189,16 @@
     protected $horizontal = true;
 
     /**
-<<<<<<< HEAD
      * column data format.
      *
      * @var Closure
      */
     protected $customFormat = null;
-=======
+  
+    /**
      * @var bool
      */
     protected $display = true;
->>>>>>> 0a1b384a
 
     /**
      * Field constructor.
