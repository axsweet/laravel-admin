<?php

namespace Encore\Admin\Form;

use Encore\Admin\Admin;
use Encore\Admin\Form;
use Illuminate\Contracts\Support\Arrayable;
use Illuminate\Contracts\Support\Renderable;
use Illuminate\Support\Arr;
use Illuminate\Support\Facades\Validator;
use Illuminate\Support\Traits\Macroable;

/**
 * Class Field.
 */
class Field implements Renderable
{
    use Macroable;

    const FILE_DELETE_FLAG = '_file_del_';

    /**
     * Element id.
     *
     * @var array|string
     */
    protected $id;

    /**
     * Element value.
     *
     * @var mixed
     */
    protected $value;

    /**
     * Field original value.
     *
     * @var mixed
     */
    protected $original;

    /**
     * Field default value.
     *
     * @var mixed
     */
    protected $default;

    /**
     * Element label.
     *
     * @var string
     */
    protected $label = '';

    /**
     * Column name.
     *
     * @var string|array
     */
    protected $column = '';

    /**
     * Form element name.
     *
     * @var string
     */
    protected $elementName = [];

    /**
     * Form element classes.
     *
     * @var array
     */
    protected $elementClass = [];

    /**
     * Variables of elements.
     *
     * @var array
     */
    protected $variables = [];

    /**
     * Options for specify elements.
     *
     * @var array
     */
    protected $options = [];

    /**
     * Checked for specify elements.
     *
     * @var array
     */
    protected $checked = [];

    /**
     * Validation rules.
     *
     * @var string|\Closure
     */
    protected $rules = '';

    /**
     * @var callable
     */
    protected $validator;

    /**
     * Validation messages.
     *
     * @var array
     */
    protected $validationMessages = [];

    /**
     * Css required by this field.
     *
     * @var array
     */
    protected static $css = [];

    /**
     * Js required by this field.
     *
     * @var array
     */
    protected static $js = [];

    /**
     * Script for field.
     *
     * @var string
     */
    protected $script = '';

    /**
     * Element attributes.
     *
     * @var array
     */
    protected $attributes = [];

    /**
     * Parent form.
     *
     * @var Form
     */
    protected $form = null;

    /**
     * View for field to render.
     *
     * @var string
     */
    protected $view = '';

    /**
     * Help block.
     *
     * @var array
     */
    protected $help = [];

    /**
     * Key for errors.
     *
     * @var mixed
     */
    protected $errorKey;

    /**
     * Placeholder for this field.
     *
     * @var string|array
     */
    protected $placeholder;

    /**
     * Width for label and field.
     *
     * @var array
     */
    protected $width = [
        'label' => 2,
        'field' => 8,
    ];

    /**
     * If the form horizontal layout.
     *
     * @var bool
     */
    protected $horizontal = true;

    /**
     * column data format.
     *
     * @var \Closure
     */
    protected $customFormat = null;

    /**
     * @var bool
     */
    protected $display = true;

    /**
     * @var array
     */
    protected $labelClass = [];

    /**
     * Field constructor.
     *
     * @param       $column
     * @param array $arguments
     */
    public function __construct($column, $arguments = [])
    {
        $this->column = $column;
        $this->label = $this->formatLabel($arguments);
        $this->id = $this->formatId($column);
    }

    /**
     * Get assets required by this field.
     *
     * @return array
     */
    public static function getAssets()
    {
        return [
            'css' => static::$css,
            'js'  => static::$js,
        ];
    }

    /**
     * Format the field element id.
     *
     * @param string|array $column
     *
     * @return string|array
     */
    protected function formatId($column)
    {
        return str_replace('.', '_', $column);
    }

    /**
     * Format the label value.
     *
     * @param array $arguments
     *
     * @return string
     */
    protected function formatLabel($arguments = [])
    {
        $column = is_array($this->column) ? current($this->column) : $this->column;

        $label = isset($arguments[0]) ? $arguments[0] : ucfirst($column);

        return str_replace(['.', '_'], ' ', $label);
    }

    /**
     * Format the name of the field.
     *
     * @param string $column
     *
     * @return array|mixed|string
     */
    protected function formatName($column)
    {
        if (is_string($column)) {
            $name = explode('.', $column);

            if (count($name) == 1) {
                return $name[0];
            }

            $html = array_shift($name);
            foreach ($name as $piece) {
                $html .= "[$piece]";
            }

            return $html;
        }

        if (is_array($this->column)) {
            $names = [];
            foreach ($this->column as $key => $name) {
                $names[$key] = $this->formatName($name);
            }

            return $names;
        }

        return '';
    }

    /**
     * Set form element name.
     *
     * @param string $name
     *
     * @return $this
     *
     * @author Edwin Hui
     */
    public function setElementName($name)
    {
        $this->elementName = $name;

        return $this;
    }

    /**
     * Fill data to the field.
     *
     * @param array $data
     *
     * @return void
     */
    public function fill($data)
    {
        // Field value is already setted.
//        if (!is_null($this->value)) {
//            return;
//        }

        if (is_array($this->column)) {
            foreach ($this->column as $key => $column) {
                $this->value[$key] = array_get($data, $column);
            }

            return;
        }

        $this->value = array_get($data, $this->column);
        if (isset($this->customFormat) && $this->customFormat instanceof \Closure) {
            $this->value = call_user_func($this->customFormat, $this->value);
        }
    }

    /**
     * custom format form column data when edit.
     *
     * @param \Closure $call
     *
     * @return $this
     */
    public function customFormat(\Closure $call)
    {
        $this->customFormat = $call;

        return $this;
    }

    /**
     * Set original value to the field.
     *
     * @param array $data
     *
     * @return void
     */
    public function setOriginal($data)
    {
        if (is_array($this->column)) {
            foreach ($this->column as $key => $column) {
                $this->original[$key] = array_get($data, $column);
            }

            return;
        }

        $this->original = array_get($data, $this->column);
    }

    /**
     * @param Form $form
     *
     * @return $this
     */
    public function setForm(Form $form = null)
    {
        $this->form = $form;

        return $this;
    }

    /**
     * Set width for field and label.
     *
     * @param int $field
     * @param int $label
     *
     * @return $this
     */
    public function setWidth($field = 8, $label = 2)
    {
        $this->width = [
            'label' => $label,
            'field' => $field,
        ];

        return $this;
    }

    /**
     * Set the field options.
     *
     * @param array $options
     *
     * @return $this
     */
    public function options($options = [])
    {
        if ($options instanceof Arrayable) {
            $options = $options->toArray();
        }

        $this->options = array_merge($this->options, $options);

        return $this;
    }

    /**
     * Set the field option checked.
     *
     * @param array $checked
     *
     * @return $this
     */
    public function checked($checked = [])
    {
        if ($checked instanceof Arrayable) {
            $checked = $checked->toArray();
        }

        $this->checked = array_merge($this->checked, $checked);

        return $this;
    }

    /**
     * Get or set rules.
     *
     * @param null  $rules
     * @param array $messages
     *
     * @return $this
     */
    public function rules($rules = null, $messages = [])
    {
        if ($rules instanceof \Closure) {
            $this->rules = $rules;
        }

        if (is_array($rules)) {
            $thisRuleArr = array_filter(explode('|', $this->rules));

            $this->rules = array_merge($thisRuleArr, $rules);
        } elseif (is_string($rules)) {
            $rules = array_filter(explode('|', "{$this->rules}|$rules"));

            $this->rules = implode('|', $rules);
        }

        $this->validationMessages = $messages;

        return $this;
    }

    /**
     * Get field validation rules.
     *
     * @return string
     */
    protected function getRules()
    {
        if ($this->rules instanceof \Closure) {
            return $this->rules->call($this, $this->form);
        }

        return $this->rules;
    }

    /**
     * Remove a specific rule by keyword.
     *
     * @param string $rule
     *
     * @return void
     */
    protected function removeRule($rule)
    {
        if (!is_string($this->rules)) {
            return;
        }

        $pattern = "/{$rule}[^\|]?(\||$)/";
        $this->rules = preg_replace($pattern, '', $this->rules, -1);
    }

    /**
     * Set field validator.
     *
     * @param callable $validator
     *
     * @return $this
     */
    public function validator(callable $validator)
    {
        $this->validator = $validator;

        return $this;
    }

    /**
     * Get key for error message.
     *
     * @return string
     */
    public function getErrorKey()
    {
        return $this->errorKey ?: $this->column;
    }

    /**
     * Set key for error message.
     *
     * @param string $key
     *
     * @return $this
     */
    public function setErrorKey($key)
    {
        $this->errorKey = $key;

        return $this;
    }

    /**
     * Set or get value of the field.
     *
     * @param null $value
     *
     * @return mixed
     */
    public function value($value = null)
    {
        if (is_null($value)) {
            return is_null($this->value) ? $this->getDefault() : $this->value;
        }

        $this->value = $value;

        return $this;
    }

    /**
     * Set default value for field.
     *
     * @param $default
     *
     * @return $this
     */
    public function default($default)
    {
        $this->default = $default;

        return $this;
    }

    /**
     * Get default value.
     *
     * @return mixed
     */
    public function getDefault()
    {
        if ($this->default instanceof \Closure) {
            return call_user_func($this->default, $this->form);
        }

        return $this->default;
    }

    /**
     * Set help block for current field.
     *
     * @param string $text
     * @param string $icon
     *
     * @return $this
     */
    public function help($text = '', $icon = 'fa-info-circle')
    {
        $this->help = compact('text', 'icon');

        return $this;
    }

    /**
     * Get column of the field.
     *
     * @return string|array
     */
    public function column()
    {
        return $this->column;
    }

    /**
     * Get label of the field.
     *
     * @return string
     */
    public function label()
    {
        return $this->label;
    }

    /**
     * Get original value of the field.
     *
     * @return mixed
     */
    public function original()
    {
        return $this->original;
    }

    /**
     * Get validator for this field.
     *
     * @param array $input
     *
     * @return bool|Validator
     */
    public function getValidator(array $input)
    {
        if ($this->validator) {
            return $this->validator->call($this, $input);
        }

        $rules = $attributes = [];

        if (!$fieldRules = $this->getRules()) {
            return false;
        }

        if (is_string($this->column)) {
            if (!array_has($input, $this->column)) {
                return false;
            }

            $input = $this->sanitizeInput($input, $this->column);

            $rules[$this->column] = $fieldRules;
            $attributes[$this->column] = $this->label;
        }

        if (is_array($this->column)) {
            foreach ($this->column as $key => $column) {
                if (!array_key_exists($column, $input)) {
                    continue;
                }
                $input[$column.$key] = array_get($input, $column);
                $rules[$column.$key] = $fieldRules;
                $attributes[$column.$key] = $this->label."[$column]";
            }
        }

        return Validator::make($input, $rules, $this->validationMessages, $attributes);
    }

    /**
     * Sanitize input data.
     *
     * @param array  $input
     * @param string $column
     *
     * @return array
     */
    protected function sanitizeInput($input, $column)
    {
        if ($this instanceof Field\MultipleSelect) {
            $value = array_get($input, $column);
            array_set($input, $column, array_filter($value));
        }

        return $input;
    }

    /**
     * Add html attributes to elements.
     *
     * @param array|string $attribute
     * @param mixed        $value
     *
     * @return $this
     */
    public function attribute($attribute, $value = null)
    {
        if (is_array($attribute)) {
            $this->attributes = array_merge($this->attributes, $attribute);
        } else {
            $this->attributes[$attribute] = (string) $value;
        }

        return $this;
    }
<<<<<<< HEAD
    
    
    /**
     * Specifies a regular expression against which to validate the value of the input.
     * 
     * @param string $regexp
     * 
     * @return Field
     */
    public function pattern($regexp)
    {
        return $this->attribute('pattern', $regexp);
    }
=======
>>>>>>> e87c3d19

    /**
     * Set the field automatically get focus.
     *
     * @return Field
     */
    public function autofocus()
    {
        return $this->attribute('autofocus', true);
    }

    /**
     * Set the field as readonly mode.
     *
     * @return Field
     */
    public function readOnly()
    {
        return $this->attribute('readonly', true);
    }

    /**
     * Set field as disabled.
     *
     * @return Field
     */
    public function disable()
    {
        return $this->attribute('disabled', true);
    }

    /**
     * Set field placeholder.
     *
     * @param string $placeholder
     *
     * @return Field
     */
    public function placeholder($placeholder = '')
    {
        $this->placeholder = $placeholder;

        return $this;
    }

    /**
     * Get placeholder.
     *
     * @return string
     */
    public function getPlaceholder()
    {
        return $this->placeholder ?: trans('admin.input').' '.$this->label;
    }

    /**
     * Prepare for a field value before update or insert.
     *
     * @param $value
     *
     * @return mixed
     */
    public function prepare($value)
    {
        return $value;
    }

    /**
     * Format the field attributes.
     *
     * @return string
     */
    protected function formatAttributes()
    {
        $html = [];

        foreach ($this->attributes as $name => $value) {
            $html[] = $name.'="'.e($value).'"';
        }

        return implode(' ', $html);
    }

    /**
     * @return $this
     */
    public function disableHorizontal()
    {
        $this->horizontal = false;

        return $this;
    }

    /**
     * @return array
     */
    public function getViewElementClasses()
    {
        if ($this->horizontal) {
            return [
                'label'      => "col-sm-{$this->width['label']} {$this->getLabelClass()}",
                'field'      => "col-sm-{$this->width['field']}",
                'form-group' => 'form-group ',
            ];
        }

        return ['label' => "{$this->getLabelClass()}", 'field' => '', 'form-group' => ''];
    }

    /**
     * Set form element class.
     *
     * @param string|array $class
     *
     * @return $this
     */
    public function setElementClass($class)
    {
        $this->elementClass = (array) $class;

        return $this;
    }

    /**
     * Get element class.
     *
     * @return array
     */
    protected function getElementClass()
    {
        if (!$this->elementClass) {
            $name = $this->elementName ?: $this->formatName($this->column);

            $this->elementClass = (array) str_replace(['[', ']'], '_', $name);
        }

        return $this->elementClass;
    }

    /**
     * Get element class string.
     *
     * @return mixed
     */
    protected function getElementClassString()
    {
        $elementClass = $this->getElementClass();

        if (Arr::isAssoc($elementClass)) {
            $classes = [];

            foreach ($elementClass as $index => $class) {
                $classes[$index] = is_array($class) ? implode(' ', $class) : $class;
            }

            return $classes;
        }

        return implode(' ', $elementClass);
    }

    /**
     * Get element class selector.
     *
     * @return string|array
     */
    protected function getElementClassSelector()
    {
        $elementClass = $this->getElementClass();

        if (Arr::isAssoc($elementClass)) {
            $classes = [];

            foreach ($elementClass as $index => $class) {
                $classes[$index] = '.'.(is_array($class) ? implode('.', $class) : $class);
            }

            return $classes;
        }

        return '.'.implode('.', $elementClass);
    }

    /**
     * Add the element class.
     *
     * @param $class
     *
     * @return $this
     */
    public function addElementClass($class)
    {
        if (is_array($class) || is_string($class)) {
            $this->elementClass = array_merge($this->elementClass, (array) $class);

            $this->elementClass = array_unique($this->elementClass);
        }

        return $this;
    }

    /**
     * Remove element class.
     *
     * @param $class
     *
     * @return $this
     */
    public function removeElementClass($class)
    {
        $delClass = [];

        if (is_string($class) || is_array($class)) {
            $delClass = (array) $class;
        }

        foreach ($delClass as $del) {
            if (($key = array_search($del, $this->elementClass))) {
                unset($this->elementClass[$key]);
            }
        }

        return $this;
    }

    /**
     * Add variables to field view.
     *
     * @param array $variables
     *
     * @return $this
     */
    protected function addVariables(array $variables = [])
    {
        $this->variables = array_merge($this->variables, $variables);

        return $this;
    }

    /**
     * @return string
     */
    public function getLabelClass()
    : string
    {
        return implode(' ', $this->labelClass);
    }

    /**
     * @param array $labelClass
     *
     * @return self
     */
    public function setLabelClass(array $labelClass)
    : self
    {
        $this->labelClass = $labelClass;

        return $this;
    }

    /**
     * Get the view variables of this field.
     *
     * @return array
     */
    public function variables()
    {
        return array_merge($this->variables, [
            'id'          => $this->id,
            'name'        => $this->elementName ?: $this->formatName($this->column),
            'help'        => $this->help,
            'class'       => $this->getElementClassString(),
            'value'       => $this->value(),
            'label'       => $this->label,
            'viewClass'   => $this->getViewElementClasses(),
            'column'      => $this->column,
            'errorKey'    => $this->getErrorKey(),
            'attributes'  => $this->formatAttributes(),
            'placeholder' => $this->getPlaceholder(),
        ]);
    }

    /**
     * Get view of this field.
     *
     * @return string
     */
    public function getView()
    {
        if (!empty($this->view)) {
            return $this->view;
        }

        $class = explode('\\', get_called_class());

        return 'admin::form.'.strtolower(end($class));
    }

    /**
     * Get script of current field.
     *
     * @return string
     */
    public function getScript()
    {
        return $this->script;
    }

    /**
     * If this field should render.
     *
     * @return bool
     */
    protected function shouldRender()
    {
        if (!$this->display) {
            return false;
        }

        return true;
    }

    /**
     * Render this filed.
     *
     * @return \Illuminate\Contracts\View\Factory|\Illuminate\View\View|string
     */
    public function render()
    {
        if (!$this->shouldRender()) {
            return '';
        }

        Admin::script($this->script);

        return view($this->getView(), $this->variables());
    }

    /**
     * @return string
     */
    public function __toString()
    {
        return $this->render()->render();
    }
}<|MERGE_RESOLUTION|>--- conflicted
+++ resolved
@@ -715,8 +715,6 @@
 
         return $this;
     }
-<<<<<<< HEAD
-    
     
     /**
      * Specifies a regular expression against which to validate the value of the input.
@@ -729,8 +727,6 @@
     {
         return $this->attribute('pattern', $regexp);
     }
-=======
->>>>>>> e87c3d19
 
     /**
      * Set the field automatically get focus.
