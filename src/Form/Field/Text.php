--- conflicted
+++ resolved
@@ -33,7 +33,6 @@
         return parent::render();
     }
 
-<<<<<<< HEAD
     /**
      * Add inputmask to an elements.
      *
@@ -93,16 +92,18 @@
             }
         }
 
-        return compact('original', 'toReplace', 'options');
-=======
-    public function datalist( $entries = [] ) {
+        return compact('original', 'toReplace', 'options');    
+    }
+  
+    public function datalist( $entries = [] )
+    {
         $this->defaultAttribute('list', "list-{$this->id}");
+
         $datalist = "<datalist id=\"list-{$this->id}\">";
         foreach($entries as $k => $v) {
             $datalist .= "<option value=\"{$k}\">{$v}</option>";
         }
         $datalist .= "</datalist>";
         $this->append($datalist);
->>>>>>> adb78f5e
     }
 }