--- conflicted
+++ resolved
@@ -272,12 +272,8 @@
     {
         return [
             'id'        => $this->elementId,
-<<<<<<< HEAD
             'tools'     => $this->tools->render(),
-            'items'     => $this->model->withQuery($this->queryCallback)->toTree(),
-=======
             'items'     => $this->getItems(),
->>>>>>> 39c4e527
             'useCreate' => $this->useCreate,
         ];
     }
