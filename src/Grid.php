--- conflicted
+++ resolved
@@ -764,11 +764,7 @@
             return $this->resourcePath;
         }
 
-<<<<<<< HEAD
         return url(app('request')->getPathInfo());
-=======
-        return url()->current();
->>>>>>> 8a55e709
     }
 
     /**
